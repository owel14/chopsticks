--- conflicted
+++ resolved
@@ -50,12 +50,7 @@
                 <img src="img/1.png" alt="1">
             </div>
         </div>
-<<<<<<< HEAD
-        <button id="Split">Split</button>
-
-=======
         <header>Player</header>
->>>>>>> aa359574
     </div>
 </div>
 
